--- conflicted
+++ resolved
@@ -107,13 +107,8 @@
     "url-loader": "2.1.0",
     "wait-on": "^3.2.0",
     "webpack": "^4.37.0",
-<<<<<<< HEAD
-    "webpack-dev-server": "3.8.1",
+    "webpack-dev-server": "3.8.2",
     "webpack-manifest-plugin": "2.2.0",
-=======
-    "webpack-dev-server": "3.8.2",
-    "webpack-manifest-plugin": "2.1.2",
->>>>>>> e5f3c7a7
     "workbox-webpack-plugin": "4.3.1"
   },
   "dependencies": {
