--- conflicted
+++ resolved
@@ -45,13 +45,8 @@
     "@types/redux-saga": "^0.10.5",
     "@types/semver": "^6.0.1",
     "@types/uuid": "^3.4.4",
-<<<<<<< HEAD
-    "@typescript-eslint/eslint-plugin": "1.13.0",
+    "@typescript-eslint/eslint-plugin": "2.0.0",
     "@typescript-eslint/parser": "2.0.0",
-=======
-    "@typescript-eslint/eslint-plugin": "2.0.0",
-    "@typescript-eslint/parser": "1.13.0",
->>>>>>> 5b0c9d9c
     "babel-eslint": "10.0.2",
     "babel-jest": "^24.8.0",
     "babel-loader": "8.0.6",
