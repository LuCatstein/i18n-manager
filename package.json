{
  "name": "i18n-manager",
  "version": "1.5.0",
  "main": "build/main/index.js",
  "license": "MIT",
  "description": "The app that will help to manage your app translations",
  "author": {
    "email": "gilmarsquinelato@gmail.com",
    "name": "Gilmar Quinelato",
    "url": "https://www.github.com/gilmarsquinelato"
  },
  "module": "commonjs",
  "scripts": {
    "start": "yarn clean && concurrently \"yarn start:web\" \"yarn watch:main\" \"wait-on http-get://localhost:4200/ && yarn start:main\"",
    "build": "yarn build:all && electron-builder -wml",
    "start:web": "ng serve",
    "build:web": "ng build --optimization --vendor-chunk --extract-css --prod --output-path build/view",
    "start:main": "electron --inspect=9229 --remote-debugging-port=9222 .",
    "build:main": "tsc --outDir ./build -d -p ./main",
    "watch:main": "tsc --outDir ./build -w -p ./main",
    "build:all": "yarn clean && concurrently \"yarn build:main\" \"yarn build:web\"",
    "postinstall": "electron-builder install-app-deps",
    "clean": "rimraf build dist",
    "test": "yarn test:ci:main && yarn test:ci:web && yarn test:merge-coverage && yarn test:send-coverage",
    "test:ci:main": "jest --ci --coverage --maxWorkers=2",
    "test:ci:web": "ng test --karma-config ./src/karma.ci.conf.js --code-coverage",
    "test:merge-coverage": "cat ./coverage*/lcov.info > ./coverage.info",
    "test:send-coverage": "cat ./coverage.info | codacy-coverage --language typescript",
    "test:watch:main": "jest --watch",
    "test:watch:web": "ng test"
  },
  "devDependencies": {
<<<<<<< HEAD
    "@angular-devkit/build-angular": "~0.10.6",
    "@angular/cli": "~7.1.0",
=======
    "@angular-devkit/build-angular": "~0.11.0",
    "@angular/cli": "~7.0.6",
>>>>>>> 03f3082c
    "@angular/compiler-cli": "^7.0.4",
    "@angular/language-service": "^7.0.4",
    "@sentry/cli": "^1.36.4",
    "@types/jasmine": "~3.3.0",
    "@types/jasminewd2": "~2.0.6",
    "@types/node": "~10.12.9",
    "codacy-coverage": "^3.2.0",
    "concurrently": "^4.1.0",
    "cross-env": "^5.2.0",
    "electron": "^3.0.9",
    "electron-builder": "^20.36.2",
    "electron-download": "^4.1.1",
    "jasmine-core": "~3.3.0",
    "jasmine-spec-reporter": "~4.2.1",
    "jest": "^23.6.0",
    "karma": "~3.1.1",
    "karma-chrome-launcher": "~2.2.0",
    "karma-coverage-istanbul-reporter": "~2.0.4",
    "karma-jasmine": "~2.0.1",
    "karma-jasmine-html-reporter": "^1.4.0",
    "protractor": "~5.4.1",
    "rimraf": "^2.6.2",
    "ts-jest": "23.10.5",
    "ts-node": "~7.0.1",
    "tslint": "^5.11.0",
    "tslint-config-airbnb": "^5.11.1",
    "typescript": "^3.1.6",
    "wait-on": "^3.2.0"
  },
  "dependencies": {
    "@angular/animations": "^7.0.4",
    "@angular/cdk": "^7.0.4",
    "@angular/common": "^7.0.4",
    "@angular/compiler": "^7.0.4",
    "@angular/core": "^7.0.4",
    "@angular/forms": "^7.0.4",
    "@angular/http": "^7.0.4",
    "@angular/material": "^7.0.4",
    "@angular/platform-browser": "^7.0.4",
    "@angular/platform-browser-dynamic": "^7.0.4",
    "@angular/router": "^7.0.4",
    "@sentry/electron": "^0.14.0",
    "@types/electron-is-dev": "^0.3.0",
    "@types/jest": "^23.3.9",
    "@types/js-yaml": "^3.11.2",
    "@types/lodash": "^4.14.118",
    "@types/semver": "^5.5.0",
    "codelyzer": "^4.5.0",
    "core-js": "^2.5.7",
    "electron-is-dev": "^1.0.1",
    "electron-updater": "^4.0.4",
    "hammerjs": "^2.0.8",
    "history": "^4.7.2",
    "js-yaml": "^3.12.0",
    "lodash": "^4.17.11",
    "prop-types": "^15.6.2",
    "rxjs": "~6.3.3",
    "zone.js": "~0.8.26"
  },
  "build": {
    "productName": "i18n Manager",
    "appId": "com.i18n-manager.app",
    "files": [
      "build/**/*",
      "node_modules/**/*",
      "icons/**/*",
      "package.json"
    ],
    "icon": "./icons/icon.png",
    "mac": {
      "publish": [
        "github"
      ],
      "category": "public.app-category.developer-tools",
      "extendInfo": {
        "CFBundleDocumentTypes": [
          {
            "CFBundleTypeName": "Folder",
            "CFBundleTypeOSTypes": [
              "fold"
            ],
            "CFBundleTypeRole": "Editor",
            "LSIsAppleDefaultForType": true
          }
        ]
      }
    },
    "linux": {
      "publish": [
        "github"
      ],
      "category": "Development"
    },
    "win": {
      "publish": [
        "github"
      ]
    }
  },
  "jest": {
    "transform": {
      "^.+\\.tsx?$": "ts-jest"
    },
    "globals": {
      "ts-jest": {
        "tsConfigFile": "tsconfig.json"
      }
    },
    "projects": [
      "./main",
      "./common"
    ],
    "coverageDirectory": "coverage-jest",
    "collectCoverageFrom": [
      "**/*.{ts,tsx,js}",
      "!**/src/*",
      "!**/*.d.ts",
      "!**/assets/*",
      "!**/jest.setup.ts",
      "!**/jest.config.js"
    ]
  }
}<|MERGE_RESOLUTION|>--- conflicted
+++ resolved
@@ -30,13 +30,8 @@
     "test:watch:web": "ng test"
   },
   "devDependencies": {
-<<<<<<< HEAD
-    "@angular-devkit/build-angular": "~0.10.6",
+    "@angular-devkit/build-angular": "~0.11.0",
     "@angular/cli": "~7.1.0",
-=======
-    "@angular-devkit/build-angular": "~0.11.0",
-    "@angular/cli": "~7.0.6",
->>>>>>> 03f3082c
     "@angular/compiler-cli": "^7.0.4",
     "@angular/language-service": "^7.0.4",
     "@sentry/cli": "^1.36.4",
