{
  "name": "i18n-manager",
  "version": "2.0.5",
  "main": "build/main/index.js",
  "license": "MIT",
  "description": "The app that will help to manage your app translations",
  "author": {
    "email": "gilmarsquinelato@gmail.com",
    "name": "Gilmar Quinelato",
    "url": "https://www.github.com/gilmarsquinelato"
  },
  "module": "commonjs",
  "homepage": "./",
  "scripts": {
    "start": "cross-env NODE_ENV=development concurrently \"yarn start:web\" \"yarn watch:main\" \"wait-on http-get://localhost:3000/ && yarn start:main\"",
    "build": "cross-env NODE_ENV=production yarn build:all && electron-builder -wml",
    "start:web": "cross-env BROWSER=none node scripts/start.js",
    "build:web": "node scripts/build.js",
    "start:main": "electron --inspect=9229 --remote-debugging-port=9222 .",
    "build:main": "tsc --outDir ./build -d -p ./main",
    "watch:main": "tsc --outDir ./build -w -p ./main",
    "build:all": "yarn clean && concurrently \"yarn build:web\" \"yarn build:main\"",
    "postinstall": "electron-builder install-app-deps",
    "clean": "rimraf build dist"
  },
  "devDependencies": {
    "@babel/core": "7.4.5",
    "@sentry/cli": "^1.46.0",
    "@sentry/electron": "^0.17.1",
    "@svgr/webpack": "4.3.0",
    "@types/electron": "^1.6.10",
    "@types/electron-devtools-installer": "^2.2.0",
    "@types/electron-is-dev": "^1.1.1",
    "@types/history": "^4.7.2",
    "@types/jest": "^24.0.15",
    "@types/js-yaml": "^3.12.1",
    "@types/lodash": "^4.14.135",
    "@types/node": "^12.0.10",
    "@types/react": "16.8.22",
    "@types/react-dom": "16.8.5",
    "@types/react-redux": "^7.1.1",
    "@types/react-router-dom": "^4.3.4",
    "@types/redux": "^3.6.0",
    "@types/redux-actions": "^2.6.1",
    "@types/redux-saga": "^0.10.5",
    "@types/semver": "^6.0.1",
    "@types/uuid": "^3.4.4",
    "@typescript-eslint/eslint-plugin": "1.11.0",
    "@typescript-eslint/parser": "1.11.0",
    "@wasm-tool/wasm-pack-plugin": "^0.4.2",
    "babel-eslint": "10.0.2",
    "babel-jest": "^24.8.0",
    "babel-loader": "8.0.6",
    "babel-plugin-named-asset-import": "^0.3.2",
    "babel-preset-react-app": "^9.0.0",
    "camelcase": "^5.2.0",
    "case-sensitive-paths-webpack-plugin": "2.2.0",
    "codacy-coverage": "^3.4.0",
    "concurrently": "^4.1.1",
    "cross-env": "^5.2.0",
    "css-loader": "2.1.1",
    "dotenv": "8.0.0",
    "dotenv-expand": "5.1.0",
    "electron": "^5.0.6",
    "electron-builder": "^20.44.4",
    "electron-devtools-installer": "^2.2.4",
    "electron-download": "^4.1.1",
    "eslint": "^6.0.1",
    "eslint-config-react-app": "^4.0.1",
    "eslint-loader": "2.1.2",
<<<<<<< HEAD
    "eslint-plugin-flowtype": "3.12.0",
    "eslint-plugin-import": "2.18.0",
=======
    "eslint-plugin-flowtype": "3.11.1",
    "eslint-plugin-import": "2.18.1",
>>>>>>> 8b31cef0
    "eslint-plugin-jsx-a11y": "6.2.1",
    "eslint-plugin-react": "7.14.3",
    "eslint-plugin-react-hooks": "^1.6.1",
    "file-loader": "4.0.0",
    "fs-extra": "8.1.0",
    "fsevents": "^2.0.7",
    "html-webpack-plugin": "4.0.0-beta.5",
    "identity-obj-proxy": "3.0.0",
    "is-wsl": "^2.1.0",
    "jest": "^24.8.0",
    "jest-environment-jsdom-fourteen": "0.1.0",
    "jest-resolve": "24.8.0",
    "jest-watch-typeahead": "0.3.1",
    "mini-css-extract-plugin": "0.7.0",
    "node-sass": "^4.12.0",
    "optimize-css-assets-webpack-plugin": "5.0.3",
    "pnp-webpack-plugin": "1.5.0",
    "postcss-flexbugs-fixes": "4.1.0",
    "postcss-loader": "3.0.0",
    "postcss-normalize": "8.0.1",
    "postcss-preset-env": "6.6.0",
    "postcss-safe-parser": "4.0.1",
    "react-app-polyfill": "^1.0.1",
    "react-dev-utils": "^9.0.1",
    "resolve": "1.11.1",
    "rimraf": "^2.6.3",
    "sass-loader": "7.1.0",
    "semver": "6.3.0",
    "style-loader": "0.23.1",
    "terser-webpack-plugin": "1.3.0",
    "ts-jest": "^24.0.2",
    "ts-node": "^8.3.0",
    "ts-pnp": "1.1.2",
    "tsconfig-paths-webpack-plugin": "^3.2.0",
    "tslint": "^5.18.0",
    "tslint-config-airbnb": "^5.11.1",
    "url-loader": "2.0.1",
    "wait-on": "^3.2.0",
    "webpack": "4.35.0",
    "webpack-dev-server": "3.7.2",
    "webpack-manifest-plugin": "2.0.4",
    "workbox-webpack-plugin": "4.3.1"
  },
  "dependencies": {
    "antd": "^3.19.8",
    "axios": "^0.19.0",
    "electron-is-dev": "^1.1.0",
    "electron-updater": "^4.0.14",
    "history": "^4.9.0",
    "immutable": "^4.0.0-rc.12",
    "js-yaml": "^3.13.1",
    "lodash": "^4.17.11",
    "object-path-immutable": "^3.1.1",
    "react": "^16.8.6",
    "react-dom": "npm:@hot-loader/react-dom",
    "react-hanger": "^2.0.0",
    "react-hot-loader": "^4.11.1",
    "react-redux": "^7.1.0",
    "react-router-dom": "^5.0.1",
    "redux": "^4.0.1",
    "redux-actions": "^2.6.5",
    "redux-batched-actions": "^0.4.1",
    "redux-saga": "^1.0.4",
    "typescript": "3.5.2",
    "uuid": "^3.3.2"
  },
  "build": {
    "productName": "i18n Manager",
    "appId": "com.i18n-manager.app",
    "files": [
      "build/**/*",
      "node_modules/**/*",
      "icons/**/*",
      "package.json"
    ],
    "icon": "./icons/icon.png",
    "mac": {
      "publish": [
        "github"
      ],
      "category": "public.app-category.developer-tools",
      "target": [
        "dmg"
      ],
      "extendInfo": {
        "CFBundleDocumentTypes": [
          {
            "CFBundleTypeName": "Folder",
            "CFBundleTypeOSTypes": [
              "fold"
            ],
            "CFBundleTypeRole": "Editor",
            "LSIsAppleDefaultForType": true
          }
        ]
      }
    },
    "linux": {
      "publish": [
        "github"
      ],
      "category": "Development"
    },
    "win": {
      "publish": [
        "github"
      ]
    }
  },
  "babel": {
    "presets": [
      "react-app"
    ]
  },
  "browserslist": {
    "production": [
      "last 1 chrome version"
    ],
    "development": [
      "last 1 chrome version"
    ]
  }
}<|MERGE_RESOLUTION|>--- conflicted
+++ resolved
@@ -68,13 +68,8 @@
     "eslint": "^6.0.1",
     "eslint-config-react-app": "^4.0.1",
     "eslint-loader": "2.1.2",
-<<<<<<< HEAD
-    "eslint-plugin-flowtype": "3.12.0",
-    "eslint-plugin-import": "2.18.0",
-=======
     "eslint-plugin-flowtype": "3.11.1",
     "eslint-plugin-import": "2.18.1",
->>>>>>> 8b31cef0
     "eslint-plugin-jsx-a11y": "6.2.1",
     "eslint-plugin-react": "7.14.3",
     "eslint-plugin-react-hooks": "^1.6.1",
