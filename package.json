--- conflicted
+++ resolved
@@ -30,13 +30,8 @@
     "test:watch:web": "ng test"
   },
   "devDependencies": {
-<<<<<<< HEAD
-    "@angular-devkit/build-angular": "~0.12.0",
+    "@angular-devkit/build-angular": "~0.13.1",
     "@angular/cli": "~7.3.1",
-=======
-    "@angular-devkit/build-angular": "~0.13.1",
-    "@angular/cli": "~7.2.0",
->>>>>>> 74f17ca9
     "@angular/compiler-cli": "^7.0.4",
     "@angular/language-service": "^7.0.4",
     "@sentry/cli": "^1.36.4",
